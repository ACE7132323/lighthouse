use crate::common::{create_api_server, ApiServer};
use beacon_chain::test_utils::RelativeSyncCommittee;
use beacon_chain::{
    test_utils::{AttestationStrategy, BeaconChainHarness, BlockStrategy, EphemeralHarnessType},
    BeaconChain, StateSkipConfig, WhenSlotSkipped, MAXIMUM_GOSSIP_CLOCK_DISPARITY,
};
use environment::null_logger;
use eth2::{
    mixin::{RequestAccept, ResponseForkName, ResponseOptional},
    reqwest::RequestBuilder,
    types::*,
    BeaconNodeHttpClient, Error, StatusCode, Timeouts,
};
use futures::stream::{Stream, StreamExt};
use futures::FutureExt;
use lighthouse_network::{Enr, EnrExt, PeerId};
use network::NetworkMessage;
use sensitive_url::SensitiveUrl;
use slot_clock::SlotClock;
use state_processing::per_slot_processing;
use std::convert::TryInto;
use std::sync::Arc;
use task_executor::test_utils::TestRuntime;
use tokio::sync::{mpsc, oneshot};
use tokio::time::Duration;
use tree_hash::TreeHash;
use types::{
    AggregateSignature, BeaconState, BitList, Domain, EthSpec, Hash256, Keypair, MainnetEthSpec,
    RelativeEpoch, SelectionProof, SignedRoot, Slot,
};

type E = MainnetEthSpec;

const SECONDS_PER_SLOT: u64 = 12;
const SLOTS_PER_EPOCH: u64 = 32;
const VALIDATOR_COUNT: usize = SLOTS_PER_EPOCH as usize;
const CHAIN_LENGTH: u64 = SLOTS_PER_EPOCH * 5 - 1; // Make `next_block` an epoch transition
const JUSTIFIED_EPOCH: u64 = 4;
const FINALIZED_EPOCH: u64 = 3;
const EXTERNAL_ADDR: &str = "/ip4/0.0.0.0/tcp/9000";

/// Skipping the slots around the epoch boundary allows us to check that we're obtaining states
/// from skipped slots for the finalized and justified checkpoints (instead of the state from the
/// block that those roots point to).
const SKIPPED_SLOTS: &[u64] = &[
    JUSTIFIED_EPOCH * SLOTS_PER_EPOCH - 1,
    JUSTIFIED_EPOCH * SLOTS_PER_EPOCH,
    FINALIZED_EPOCH * SLOTS_PER_EPOCH - 1,
    FINALIZED_EPOCH * SLOTS_PER_EPOCH,
];

struct ApiTester {
    chain: Arc<BeaconChain<EphemeralHarnessType<E>>>,
    client: BeaconNodeHttpClient,
    next_block: SignedBeaconBlock<E>,
    reorg_block: SignedBeaconBlock<E>,
    attestations: Vec<Attestation<E>>,
    contribution_and_proofs: Vec<SignedContributionAndProof<E>>,
    attester_slashing: AttesterSlashing<E>,
    proposer_slashing: ProposerSlashing,
    voluntary_exit: SignedVoluntaryExit,
    _server_shutdown: oneshot::Sender<()>,
    validator_keypairs: Vec<Keypair>,
    network_rx: mpsc::UnboundedReceiver<NetworkMessage<E>>,
    local_enr: Enr,
    external_peer_id: PeerId,
    _runtime: TestRuntime,
}

impl ApiTester {
    pub async fn new() -> Self {
        // This allows for testing voluntary exits without building out a massive chain.
        let mut spec = E::default_spec();
        spec.shard_committee_period = 2;
        Self::new_from_spec(spec).await
    }

    pub async fn new_from_spec(spec: ChainSpec) -> Self {
        let harness = BeaconChainHarness::builder(MainnetEthSpec)
            .spec(spec.clone())
            .deterministic_keypairs(VALIDATOR_COUNT)
            .fresh_ephemeral_store()
            .build();

        harness.advance_slot();

        for _ in 0..CHAIN_LENGTH {
            let slot = harness.chain.slot().unwrap().as_u64();

            if !SKIPPED_SLOTS.contains(&slot) {
                harness.extend_chain(
                    1,
                    BlockStrategy::OnCanonicalHead,
                    AttestationStrategy::AllValidators,
                );
            }

            harness.advance_slot();
        }

        let head = harness.chain.head().unwrap();

        assert_eq!(
            harness.chain.slot().unwrap(),
            head.beacon_block.slot() + 1,
            "precondition: current slot is one after head"
        );

        let (next_block, _next_state) =
            harness.make_block(head.beacon_state.clone(), harness.chain.slot().unwrap());

        // `make_block` adds random graffiti, so this will produce an alternate block
        let (reorg_block, _reorg_state) =
            harness.make_block(head.beacon_state.clone(), harness.chain.slot().unwrap());

        let head_state_root = head.beacon_state_root();
        let attestations = harness
            .get_unaggregated_attestations(
                &AttestationStrategy::AllValidators,
                &head.beacon_state,
                head_state_root,
                head.beacon_block_root,
                harness.chain.slot().unwrap(),
            )
            .into_iter()
            .flat_map(|vec| vec.into_iter().map(|(attestation, _subnet_id)| attestation))
            .collect::<Vec<_>>();

        assert!(
            !attestations.is_empty(),
            "precondition: attestations for testing"
        );

        let current_epoch = harness
            .chain
            .slot()
            .expect("should get current slot")
            .epoch(E::slots_per_epoch());
        let is_altair = spec
            .altair_fork_epoch
            .map(|epoch| epoch <= current_epoch)
            .unwrap_or(false);
        let contribution_and_proofs = if is_altair {
            harness
                .make_sync_contributions(
                    &head.beacon_state,
                    head_state_root,
                    harness.chain.slot().unwrap(),
                    RelativeSyncCommittee::Current,
                )
                .into_iter()
                .filter_map(|(_, contribution)| contribution)
                .collect::<Vec<_>>()
        } else {
            vec![]
        };

        let attester_slashing = harness.make_attester_slashing(vec![0, 1]);
        let proposer_slashing = harness.make_proposer_slashing(2);
        let voluntary_exit = harness.make_voluntary_exit(3, harness.chain.epoch().unwrap());

        let chain = harness.chain.clone();

        assert_eq!(
            chain.head_info().unwrap().finalized_checkpoint.epoch,
            2,
            "precondition: finality"
        );
        assert_eq!(
            chain
                .head_info()
                .unwrap()
                .current_justified_checkpoint
                .epoch,
            3,
            "precondition: justification"
        );

        let log = null_logger().unwrap();

        let ApiServer {
            server,
            listening_socket,
            shutdown_tx,
            network_rx,
            local_enr,
            external_peer_id,
        } = create_api_server(chain.clone(), log).await;

        harness.runtime.task_executor.spawn(server, "api_server");

        let client = BeaconNodeHttpClient::new(
            SensitiveUrl::parse(&format!(
                "http://{}:{}",
                listening_socket.ip(),
                listening_socket.port()
            ))
            .unwrap(),
            Timeouts::set_all(Duration::from_secs(SECONDS_PER_SLOT)),
        );

        Self {
            chain,
            client,
            next_block,
            reorg_block,
            attestations,
            contribution_and_proofs,
            attester_slashing,
            proposer_slashing,
            voluntary_exit,
            _server_shutdown: shutdown_tx,
            validator_keypairs: harness.validator_keypairs,
            network_rx,
            local_enr,
            external_peer_id,
            _runtime: harness.runtime,
        }
    }

    pub async fn new_from_genesis() -> Self {
        let harness = BeaconChainHarness::builder(MainnetEthSpec)
            .default_spec()
            .deterministic_keypairs(VALIDATOR_COUNT)
            .fresh_ephemeral_store()
            .build();

        harness.advance_slot();

        let head = harness.chain.head().unwrap();

        let (next_block, _next_state) =
            harness.make_block(head.beacon_state.clone(), harness.chain.slot().unwrap());

        // `make_block` adds random graffiti, so this will produce an alternate block
        let (reorg_block, _reorg_state) =
            harness.make_block(head.beacon_state.clone(), harness.chain.slot().unwrap());

        let head_state_root = head.beacon_state_root();
        let attestations = harness
            .get_unaggregated_attestations(
                &AttestationStrategy::AllValidators,
                &head.beacon_state,
                head_state_root,
                head.beacon_block_root,
                harness.chain.slot().unwrap(),
            )
            .into_iter()
            .flat_map(|vec| vec.into_iter().map(|(attestation, _subnet_id)| attestation))
            .collect::<Vec<_>>();

        let attester_slashing = harness.make_attester_slashing(vec![0, 1]);
        let proposer_slashing = harness.make_proposer_slashing(2);
        let voluntary_exit = harness.make_voluntary_exit(3, harness.chain.epoch().unwrap());

        let chain = harness.chain.clone();

        let log = null_logger().unwrap();

        let ApiServer {
            server,
            listening_socket,
            shutdown_tx,
            network_rx,
            local_enr,
            external_peer_id,
        } = create_api_server(chain.clone(), log).await;

        harness.runtime.task_executor.spawn(server, "api_server");

        let client = BeaconNodeHttpClient::new(
            SensitiveUrl::parse(&format!(
                "http://{}:{}",
                listening_socket.ip(),
                listening_socket.port()
            ))
            .unwrap(),
            Timeouts::set_all(Duration::from_secs(SECONDS_PER_SLOT)),
        );

        Self {
            chain,
            client,
            next_block,
            reorg_block,
            attestations,
            contribution_and_proofs: vec![],
            attester_slashing,
            proposer_slashing,
            voluntary_exit,
            _server_shutdown: shutdown_tx,
            validator_keypairs: harness.validator_keypairs,
            network_rx,
            local_enr,
            external_peer_id,
            _runtime: harness.runtime,
        }
    }

    fn skip_slots(self, count: u64) -> Self {
        for _ in 0..count {
            self.chain
                .slot_clock
                .set_slot(self.chain.slot().unwrap().as_u64() + 1);
        }

        self
    }

    fn interesting_state_ids(&self) -> Vec<StateId> {
        let mut ids = vec![
            StateId::Head,
            StateId::Genesis,
            StateId::Finalized,
            StateId::Justified,
            StateId::Slot(Slot::new(0)),
            StateId::Slot(Slot::new(32)),
            StateId::Slot(Slot::from(SKIPPED_SLOTS[0])),
            StateId::Slot(Slot::from(SKIPPED_SLOTS[1])),
            StateId::Slot(Slot::from(SKIPPED_SLOTS[2])),
            StateId::Slot(Slot::from(SKIPPED_SLOTS[3])),
            StateId::Root(Hash256::zero()),
        ];
        ids.push(StateId::Root(self.chain.head_info().unwrap().state_root));
        ids
    }

    fn interesting_block_ids(&self) -> Vec<BlockId> {
        let mut ids = vec![
            BlockId::Head,
            BlockId::Genesis,
            BlockId::Finalized,
            BlockId::Justified,
            BlockId::Slot(Slot::new(0)),
            BlockId::Slot(Slot::new(32)),
            BlockId::Slot(Slot::from(SKIPPED_SLOTS[0])),
            BlockId::Slot(Slot::from(SKIPPED_SLOTS[1])),
            BlockId::Slot(Slot::from(SKIPPED_SLOTS[2])),
            BlockId::Slot(Slot::from(SKIPPED_SLOTS[3])),
            BlockId::Root(Hash256::zero()),
        ];
        ids.push(BlockId::Root(self.chain.head_info().unwrap().block_root));
        ids
    }

    fn get_state(&self, state_id: StateId) -> Option<BeaconState<E>> {
        match state_id {
            StateId::Head => Some(self.chain.head().unwrap().beacon_state),
            StateId::Genesis => self
                .chain
                .get_state(&self.chain.genesis_state_root, None)
                .unwrap(),
            StateId::Finalized => {
                let finalized_slot = self
                    .chain
                    .head_info()
                    .unwrap()
                    .finalized_checkpoint
                    .epoch
                    .start_slot(E::slots_per_epoch());

                let root = self
                    .chain
                    .state_root_at_slot(finalized_slot)
                    .unwrap()
                    .unwrap();

                self.chain.get_state(&root, Some(finalized_slot)).unwrap()
            }
            StateId::Justified => {
                let justified_slot = self
                    .chain
                    .head_info()
                    .unwrap()
                    .current_justified_checkpoint
                    .epoch
                    .start_slot(E::slots_per_epoch());

                let root = self
                    .chain
                    .state_root_at_slot(justified_slot)
                    .unwrap()
                    .unwrap();

                self.chain.get_state(&root, Some(justified_slot)).unwrap()
            }
            StateId::Slot(slot) => {
                let root = self.chain.state_root_at_slot(slot).unwrap().unwrap();

                self.chain.get_state(&root, Some(slot)).unwrap()
            }
            StateId::Root(root) => self.chain.get_state(&root, None).unwrap(),
        }
    }

    pub async fn test_beacon_genesis(self) -> Self {
        let result = self.client.get_beacon_genesis().await.unwrap().data;

        let state = self.chain.head().unwrap().beacon_state;
        let expected = GenesisData {
            genesis_time: state.genesis_time(),
            genesis_validators_root: state.genesis_validators_root(),
            genesis_fork_version: self.chain.spec.genesis_fork_version,
        };

        assert_eq!(result, expected);

        self
    }

    pub async fn test_beacon_states_root(self) -> Self {
        for state_id in self.interesting_state_ids() {
            let result = self
                .client
                .get_beacon_states_root(state_id)
                .await
                .unwrap()
                .map(|res| res.data.root);

            let expected = match state_id {
                StateId::Head => Some(self.chain.head_info().unwrap().state_root),
                StateId::Genesis => Some(self.chain.genesis_state_root),
                StateId::Finalized => {
                    let finalized_slot = self
                        .chain
                        .head_info()
                        .unwrap()
                        .finalized_checkpoint
                        .epoch
                        .start_slot(E::slots_per_epoch());

                    self.chain.state_root_at_slot(finalized_slot).unwrap()
                }
                StateId::Justified => {
                    let justified_slot = self
                        .chain
                        .head_info()
                        .unwrap()
                        .current_justified_checkpoint
                        .epoch
                        .start_slot(E::slots_per_epoch());

                    self.chain.state_root_at_slot(justified_slot).unwrap()
                }
                StateId::Slot(slot) => self.chain.state_root_at_slot(slot).unwrap(),
                StateId::Root(root) => Some(root),
            };

            assert_eq!(result, expected, "{:?}", state_id);
        }

        self
    }

    pub async fn test_beacon_states_fork(self) -> Self {
        for state_id in self.interesting_state_ids() {
            let result = self
                .client
                .get_beacon_states_fork(state_id)
                .await
                .unwrap()
                .map(|res| res.data);

            let expected = self.get_state(state_id).map(|state| state.fork());

            assert_eq!(result, expected, "{:?}", state_id);
        }

        self
    }

    pub async fn test_beacon_states_finality_checkpoints(self) -> Self {
        for state_id in self.interesting_state_ids() {
            let result = self
                .client
                .get_beacon_states_finality_checkpoints(state_id)
                .await
                .unwrap()
                .map(|res| res.data);

            let expected = self
                .get_state(state_id)
                .map(|state| FinalityCheckpointsData {
                    previous_justified: state.previous_justified_checkpoint(),
                    current_justified: state.current_justified_checkpoint(),
                    finalized: state.finalized_checkpoint(),
                });

            assert_eq!(result, expected, "{:?}", state_id);
        }

        self
    }

    pub async fn test_beacon_states_validator_balances(self) -> Self {
        for state_id in self.interesting_state_ids() {
            for validator_indices in self.interesting_validator_indices() {
                let state_opt = self.get_state(state_id);
                let validators: Vec<Validator> = match state_opt.as_ref() {
                    Some(state) => state.validators().clone().into(),
                    None => vec![],
                };
                let validator_index_ids = validator_indices
                    .iter()
                    .cloned()
                    .map(|i| ValidatorId::Index(i))
                    .collect::<Vec<ValidatorId>>();
                let validator_pubkey_ids = validator_indices
                    .iter()
                    .cloned()
                    .map(|i| {
                        ValidatorId::PublicKey(
                            validators
                                .get(i as usize)
                                .map_or(PublicKeyBytes::empty(), |val| val.pubkey.clone()),
                        )
                    })
                    .collect::<Vec<ValidatorId>>();

                let result_index_ids = self
                    .client
                    .get_beacon_states_validator_balances(
                        state_id,
                        Some(validator_index_ids.as_slice()),
                    )
                    .await
                    .unwrap()
                    .map(|res| res.data);
                let result_pubkey_ids = self
                    .client
                    .get_beacon_states_validator_balances(
                        state_id,
                        Some(validator_pubkey_ids.as_slice()),
                    )
                    .await
                    .unwrap()
                    .map(|res| res.data);

                let expected = state_opt.map(|state| {
                    let mut validators = Vec::with_capacity(validator_indices.len());

                    for i in validator_indices {
                        if i < state.balances().len() as u64 {
                            validators.push(ValidatorBalanceData {
                                index: i as u64,
                                balance: state.balances()[i as usize],
                            });
                        }
                    }

                    validators
                });

                assert_eq!(result_index_ids, expected, "{:?}", state_id);
                assert_eq!(result_pubkey_ids, expected, "{:?}", state_id);
            }
        }

        self
    }

    pub async fn test_beacon_states_validators(self) -> Self {
        for state_id in self.interesting_state_ids() {
            for statuses in self.interesting_validator_statuses() {
                for validator_indices in self.interesting_validator_indices() {
                    let state_opt = self.get_state(state_id);
                    let validators: Vec<Validator> = match state_opt.as_ref() {
                        Some(state) => state.validators().clone().into(),
                        None => vec![],
                    };
                    let validator_index_ids = validator_indices
                        .iter()
                        .cloned()
                        .map(|i| ValidatorId::Index(i))
                        .collect::<Vec<ValidatorId>>();
                    let validator_pubkey_ids = validator_indices
                        .iter()
                        .cloned()
                        .map(|i| {
                            ValidatorId::PublicKey(
                                validators
                                    .get(i as usize)
                                    .map_or(PublicKeyBytes::empty(), |val| val.pubkey.clone()),
                            )
                        })
                        .collect::<Vec<ValidatorId>>();

                    let result_index_ids = self
                        .client
                        .get_beacon_states_validators(
                            state_id,
                            Some(validator_index_ids.as_slice()),
                            None,
                        )
                        .await
                        .unwrap()
                        .map(|res| res.data);

                    let result_pubkey_ids = self
                        .client
                        .get_beacon_states_validators(
                            state_id,
                            Some(validator_pubkey_ids.as_slice()),
                            None,
                        )
                        .await
                        .unwrap()
                        .map(|res| res.data);

                    let expected = state_opt.map(|state| {
                        let epoch = state.current_epoch();
                        let far_future_epoch = self.chain.spec.far_future_epoch;

                        let mut validators = Vec::with_capacity(validator_indices.len());

                        for i in validator_indices {
                            if i >= state.validators().len() as u64 {
                                continue;
                            }
                            let validator = state.validators()[i as usize].clone();
                            let status = ValidatorStatus::from_validator(
                                &validator,
                                epoch,
                                far_future_epoch,
                            );
                            if statuses.contains(&status)
                                || statuses.is_empty()
                                || statuses.contains(&status.superstatus())
                            {
                                validators.push(ValidatorData {
                                    index: i as u64,
                                    balance: state.balances()[i as usize],
                                    status,
                                    validator,
                                });
                            }
                        }

                        validators
                    });

                    assert_eq!(result_index_ids, expected, "{:?}", state_id);
                    assert_eq!(result_pubkey_ids, expected, "{:?}", state_id);
                }
            }
        }

        self
    }

    pub async fn test_beacon_states_validator_id(self) -> Self {
        for state_id in self.interesting_state_ids() {
            let state_opt = self.get_state(state_id);
            let validators = match state_opt.as_ref() {
                Some(state) => state.validators().clone().into(),
                None => vec![],
            };

            for (i, validator) in validators.into_iter().enumerate() {
                let validator_ids = &[
                    ValidatorId::PublicKey(validator.pubkey.clone()),
                    ValidatorId::Index(i as u64),
                ];

                for validator_id in validator_ids {
                    let result = self
                        .client
                        .get_beacon_states_validator_id(state_id, validator_id)
                        .await
                        .unwrap()
                        .map(|res| res.data);

                    if result.is_none() && state_opt.is_none() {
                        continue;
                    }

                    let state = state_opt.as_ref().expect("result should be none");

                    let expected = {
                        let epoch = state.current_epoch();
                        let far_future_epoch = self.chain.spec.far_future_epoch;

                        ValidatorData {
                            index: i as u64,
                            balance: state.balances()[i],
                            status: ValidatorStatus::from_validator(
                                &validator,
                                epoch,
                                far_future_epoch,
                            ),
                            validator: validator.clone(),
                        }
                    };

                    assert_eq!(result, Some(expected), "{:?}, {:?}", state_id, validator_id);
                }
            }
        }

        self
    }

    pub async fn test_beacon_states_committees(self) -> Self {
        for state_id in self.interesting_state_ids() {
            let mut state_opt = self.get_state(state_id);

            let epoch_opt = state_opt.as_ref().map(|state| state.current_epoch());
            let results = self
                .client
                .get_beacon_states_committees(state_id, None, None, epoch_opt)
                .await
                .unwrap()
                .map(|res| res.data);

            if results.is_none() && state_opt.is_none() {
                continue;
            }

            let state = state_opt.as_mut().expect("result should be none");

            state.build_all_committee_caches(&self.chain.spec).unwrap();
            let committees = state
                .get_beacon_committees_at_epoch(RelativeEpoch::Current)
                .unwrap();

            for (i, result) in results.unwrap().into_iter().enumerate() {
                let expected = &committees[i];

                assert_eq!(result.index, expected.index, "{}", state_id);
                assert_eq!(result.slot, expected.slot, "{}", state_id);
                assert_eq!(
                    result
                        .validators
                        .into_iter()
                        .map(|i| i as usize)
                        .collect::<Vec<_>>(),
                    expected.committee.to_vec(),
                    "{}",
                    state_id
                );
            }
        }

        self
    }

    fn get_block_root(&self, block_id: BlockId) -> Option<Hash256> {
        match block_id {
            BlockId::Head => Some(self.chain.head_info().unwrap().block_root),
            BlockId::Genesis => Some(self.chain.genesis_block_root),
            BlockId::Finalized => Some(self.chain.head_info().unwrap().finalized_checkpoint.root),
            BlockId::Justified => Some(
                self.chain
                    .head_info()
                    .unwrap()
                    .current_justified_checkpoint
                    .root,
            ),
            BlockId::Slot(slot) => self
                .chain
                .block_root_at_slot(slot, WhenSlotSkipped::None)
                .unwrap(),
            BlockId::Root(root) => Some(root),
        }
    }

    async fn get_block(&self, block_id: BlockId) -> Option<SignedBeaconBlock<E>> {
        let root = self.get_block_root(block_id)?;
        self.chain.get_block(&root).await.unwrap()
    }

    pub async fn test_beacon_headers_all_slots(self) -> Self {
        for slot in 0..CHAIN_LENGTH {
            let slot = Slot::from(slot);

            let result = self
                .client
                .get_beacon_headers(Some(slot), None)
                .await
                .unwrap()
                .map(|res| res.data);

            let root = self
                .chain
                .block_root_at_slot(slot, WhenSlotSkipped::None)
                .unwrap();

            if root.is_none() && result.is_none() {
                continue;
            }

            let root = root.unwrap();
            let block = self
                .chain
                .block_at_slot(slot, WhenSlotSkipped::Prev)
                .unwrap()
                .unwrap();
            let header = BlockHeaderData {
                root,
                canonical: true,
                header: BlockHeaderAndSignature {
                    message: block.message().block_header(),
                    signature: block.signature().clone().into(),
                },
            };
            let expected = vec![header];

            assert_eq!(result.unwrap(), expected, "slot {:?}", slot);
        }

        self
    }

    pub async fn test_beacon_headers_all_parents(self) -> Self {
        let mut roots = self
            .chain
            .forwards_iter_block_roots(Slot::new(0))
            .unwrap()
            .map(Result::unwrap)
            .map(|(root, _slot)| root)
            .collect::<Vec<_>>();

        // The iterator natively returns duplicate roots for skipped slots.
        roots.dedup();

        for i in 1..roots.len() {
            let parent_root = roots[i - 1];
            let child_root = roots[i];

            let result = self
                .client
                .get_beacon_headers(None, Some(parent_root))
                .await
                .unwrap()
                .unwrap()
                .data;

            assert_eq!(result.len(), 1, "i {}", i);
            assert_eq!(result[0].root, child_root, "i {}", i);
        }

        self
    }

    pub async fn test_beacon_headers_block_id(self) -> Self {
        for block_id in self.interesting_block_ids() {
            let result = self
                .client
                .get_beacon_headers_block_id(block_id)
                .await
                .unwrap()
                .map(|res| res.data);

            let block_root_opt = self.get_block_root(block_id);

            if let BlockId::Slot(slot) = block_id {
                if block_root_opt.is_none() {
                    assert!(SKIPPED_SLOTS.contains(&slot.as_u64()));
                } else {
                    assert!(!SKIPPED_SLOTS.contains(&slot.as_u64()));
                }
            }

            let block_opt = if let Some(root) = block_root_opt {
                self.chain.get_block(&root).await.unwrap()
            } else {
                None
            };

            if block_opt.is_none() && result.is_none() {
                continue;
            }

            let result = result.unwrap();
            let block = block_opt.unwrap();
            let block_root = block_root_opt.unwrap();
            let canonical = self
                .chain
                .block_root_at_slot(block.slot(), WhenSlotSkipped::None)
                .unwrap()
                .map_or(false, |canonical| block_root == canonical);

            assert_eq!(result.canonical, canonical, "{:?}", block_id);
            assert_eq!(result.root, block_root, "{:?}", block_id);
            assert_eq!(
                result.header.message,
                block.message().block_header(),
                "{:?}",
                block_id
            );
            assert_eq!(
                result.header.signature,
                block.signature().clone().into(),
                "{:?}",
                block_id
            );
        }

        self
    }

    pub async fn test_beacon_blocks_root(self) -> Self {
        for block_id in self.interesting_block_ids() {
            let result = self
                .client
                .get_beacon_blocks_root(block_id)
                .await
                .unwrap()
                .map(|res| res.data.root);

            let expected = self.get_block_root(block_id);
            if let BlockId::Slot(slot) = block_id {
                if expected.is_none() {
                    assert!(SKIPPED_SLOTS.contains(&slot.as_u64()));
                } else {
                    assert!(!SKIPPED_SLOTS.contains(&slot.as_u64()));
                }
            }
            assert_eq!(result, expected, "{:?}", block_id);
        }

        self
    }

    pub async fn test_post_beacon_blocks_valid(mut self) -> Self {
        let next_block = &self.next_block;

        self.client.post_beacon_blocks(next_block).await.unwrap();

        assert!(
            self.network_rx.recv().await.is_some(),
            "valid blocks should be sent to network"
        );

        self
    }

    pub async fn test_post_beacon_blocks_invalid(mut self) -> Self {
        let mut next_block = self.next_block.clone();
        *next_block.message_mut().proposer_index_mut() += 1;

        assert!(self.client.post_beacon_blocks(&next_block).await.is_err());

        assert!(
            self.network_rx.recv().await.is_some(),
            "invalid blocks should be sent to network"
        );

        self
    }

    pub async fn test_beacon_blocks(self) -> Self {
        for block_id in self.interesting_block_ids() {
            let expected = self.get_block(block_id).await;

            if let BlockId::Slot(slot) = block_id {
                if expected.is_none() {
                    assert!(SKIPPED_SLOTS.contains(&slot.as_u64()));
                } else {
                    assert!(!SKIPPED_SLOTS.contains(&slot.as_u64()));
                }
            }

            // Check the JSON endpoint.
            let json_result = self.client.get_beacon_blocks(block_id).await.unwrap();

            if let (Some(json), Some(expected)) = (&json_result, &expected) {
                assert_eq!(json.data, *expected, "{:?}", block_id);
                assert_eq!(
                    json.version,
                    Some(expected.fork_name(&self.chain.spec).unwrap())
                );
            } else {
                assert_eq!(json_result, None);
                assert_eq!(expected, None);
            }

            // Check the SSZ endpoint.
            let ssz_result = self
                .client
                .get_beacon_blocks_ssz(block_id, &self.chain.spec)
                .await
                .unwrap();
            assert_eq!(ssz_result, expected, "{:?}", block_id);

            // Check that the legacy v1 API still works but doesn't return a version field.
            let v1_result = self.client.get_beacon_blocks_v1(block_id).await.unwrap();
            if let (Some(v1_result), Some(expected)) = (&v1_result, &expected) {
                assert_eq!(v1_result.version, None);
                assert_eq!(v1_result.data, *expected);
            } else {
                assert_eq!(v1_result, None);
                assert_eq!(expected, None);
            }

            // Check that version headers are provided.
            let url = self.client.get_beacon_blocks_path(block_id).unwrap();

            let builders: Vec<fn(RequestBuilder) -> RequestBuilder> = vec![
                |b| b,
                |b| b.accept(Accept::Ssz),
                |b| b.accept(Accept::Json),
                |b| b.accept(Accept::Any),
            ];

            for req_builder in builders {
                let raw_res = self
                    .client
                    .get_response(url.clone(), req_builder)
                    .await
                    .optional()
                    .unwrap();
                if let (Some(raw_res), Some(expected)) = (&raw_res, &expected) {
                    assert_eq!(
                        raw_res.fork_name_from_header().unwrap(),
                        Some(expected.fork_name(&self.chain.spec).unwrap())
                    );
                } else {
                    assert!(raw_res.is_none());
                    assert_eq!(expected, None);
                }
            }
        }

        self
    }

    pub async fn test_beacon_blocks_attestations(self) -> Self {
        for block_id in self.interesting_block_ids() {
            let result = self
                .client
                .get_beacon_blocks_attestations(block_id)
                .await
                .unwrap()
                .map(|res| res.data);

            let expected = self
                .get_block(block_id)
                .await
                .map(|block| block.message().body().attestations().clone().into());

            if let BlockId::Slot(slot) = block_id {
                if expected.is_none() {
                    assert!(SKIPPED_SLOTS.contains(&slot.as_u64()));
                } else {
                    assert!(!SKIPPED_SLOTS.contains(&slot.as_u64()));
                }
            }

            assert_eq!(result, expected, "{:?}", block_id);
        }

        self
    }

    pub async fn test_post_beacon_pool_attestations_valid(mut self) -> Self {
        self.client
            .post_beacon_pool_attestations(self.attestations.as_slice())
            .await
            .unwrap();

        assert!(
            self.network_rx.recv().await.is_some(),
            "valid attestation should be sent to network"
        );

        self
    }

    pub async fn test_post_beacon_pool_attestations_invalid(mut self) -> Self {
        let mut attestations = Vec::new();
        for attestation in &self.attestations {
            let mut invalid_attestation = attestation.clone();
            invalid_attestation.data.slot += 1;

            // add both to ensure we only fail on invalid attestations
            attestations.push(attestation.clone());
            attestations.push(invalid_attestation);
        }

        let err = self
            .client
            .post_beacon_pool_attestations(attestations.as_slice())
            .await
            .unwrap_err();

        match err {
            Error::ServerIndexedMessage(IndexedErrorMessage {
                code,
                message: _,
                failures,
            }) => {
                assert_eq!(code, 400);
                assert_eq!(failures.len(), self.attestations.len());
            }
            _ => panic!("query did not fail correctly"),
        }

        assert!(
            self.network_rx.recv().await.is_some(),
            "if some attestations are valid, we should send them to the network"
        );

        self
    }

    pub async fn test_get_beacon_pool_attestations(self) -> Self {
        let result = self
            .client
            .get_beacon_pool_attestations(None, None)
            .await
            .unwrap()
            .data;

        let mut expected = self.chain.op_pool.get_all_attestations();
        expected.extend(self.chain.naive_aggregation_pool.read().iter().cloned());

        assert_eq!(result, expected);

        self
    }

    pub async fn test_post_beacon_pool_attester_slashings_valid(mut self) -> Self {
        self.client
            .post_beacon_pool_attester_slashings(&self.attester_slashing)
            .await
            .unwrap();

        assert!(
            self.network_rx.recv().await.is_some(),
            "valid attester slashing should be sent to network"
        );

        self
    }

    pub async fn test_post_beacon_pool_attester_slashings_invalid(mut self) -> Self {
        let mut slashing = self.attester_slashing.clone();
        slashing.attestation_1.data.slot += 1;

        self.client
            .post_beacon_pool_attester_slashings(&slashing)
            .await
            .unwrap_err();

        assert!(
            self.network_rx.recv().now_or_never().is_none(),
            "invalid attester slashing should not be sent to network"
        );

        self
    }

    pub async fn test_get_beacon_pool_attester_slashings(self) -> Self {
        let result = self
            .client
            .get_beacon_pool_attester_slashings()
            .await
            .unwrap()
            .data;

        let expected = self.chain.op_pool.get_all_attester_slashings();

        assert_eq!(result, expected);

        self
    }

    pub async fn test_post_beacon_pool_proposer_slashings_valid(mut self) -> Self {
        self.client
            .post_beacon_pool_proposer_slashings(&self.proposer_slashing)
            .await
            .unwrap();

        assert!(
            self.network_rx.recv().await.is_some(),
            "valid proposer slashing should be sent to network"
        );

        self
    }

    pub async fn test_post_beacon_pool_proposer_slashings_invalid(mut self) -> Self {
        let mut slashing = self.proposer_slashing.clone();
        slashing.signed_header_1.message.slot += 1;

        self.client
            .post_beacon_pool_proposer_slashings(&slashing)
            .await
            .unwrap_err();

        assert!(
            self.network_rx.recv().now_or_never().is_none(),
            "invalid proposer slashing should not be sent to network"
        );

        self
    }

    pub async fn test_get_beacon_pool_proposer_slashings(self) -> Self {
        let result = self
            .client
            .get_beacon_pool_proposer_slashings()
            .await
            .unwrap()
            .data;

        let expected = self.chain.op_pool.get_all_proposer_slashings();

        assert_eq!(result, expected);

        self
    }

    pub async fn test_post_beacon_pool_voluntary_exits_valid(mut self) -> Self {
        self.client
            .post_beacon_pool_voluntary_exits(&self.voluntary_exit)
            .await
            .unwrap();

        assert!(
            self.network_rx.recv().await.is_some(),
            "valid exit should be sent to network"
        );

        self
    }

    pub async fn test_post_beacon_pool_voluntary_exits_invalid(mut self) -> Self {
        let mut exit = self.voluntary_exit.clone();
        exit.message.epoch += 1;

        self.client
            .post_beacon_pool_voluntary_exits(&exit)
            .await
            .unwrap_err();

        assert!(
            self.network_rx.recv().now_or_never().is_none(),
            "invalid exit should not be sent to network"
        );

        self
    }

    pub async fn test_get_beacon_pool_voluntary_exits(self) -> Self {
        let result = self
            .client
            .get_beacon_pool_voluntary_exits()
            .await
            .unwrap()
            .data;

        let expected = self.chain.op_pool.get_all_voluntary_exits();

        assert_eq!(result, expected);

        self
    }

    pub async fn test_get_config_fork_schedule(self) -> Self {
        let result = self.client.get_config_fork_schedule().await.unwrap().data;

        let expected: Vec<Fork> = ForkName::list_all()
            .into_iter()
            .filter_map(|fork| self.chain.spec.fork_for_name(fork))
            .collect();

        assert_eq!(result, expected);

        self
    }

    pub async fn test_get_config_spec(self) -> Self {
        let result = self.client.get_config_spec().await.unwrap().data;

        let mut expected = ConfigAndPreset::from_chain_spec::<E>(&self.chain.spec);
        expected.make_backwards_compat(&self.chain.spec);

        assert_eq!(result, expected);

        self
    }

    pub async fn test_get_config_deposit_contract(self) -> Self {
        let result = self
            .client
            .get_config_deposit_contract()
            .await
            .unwrap()
            .data;

        let expected = DepositContractData {
            address: self.chain.spec.deposit_contract_address,
            chain_id: self.chain.spec.deposit_chain_id,
        };

        assert_eq!(result, expected);

        self
    }

    pub async fn test_get_node_version(self) -> Self {
        let result = self.client.get_node_version().await.unwrap().data;

        let expected = VersionData {
            version: lighthouse_version::version_with_platform(),
        };

        assert_eq!(result, expected);

        self
    }

    pub async fn test_get_node_syncing(self) -> Self {
        let result = self.client.get_node_syncing().await.unwrap().data;
        let head_slot = self.chain.head_info().unwrap().slot;
        let sync_distance = self.chain.slot().unwrap() - head_slot;

        let expected = SyncingData {
            is_syncing: false,
            head_slot,
            sync_distance,
        };

        assert_eq!(result, expected);

        self
    }

    pub async fn test_get_node_identity(self) -> Self {
        let result = self.client.get_node_identity().await.unwrap().data;

        let expected = IdentityData {
            peer_id: self.local_enr.peer_id().to_string(),
            enr: self.local_enr.clone(),
            p2p_addresses: self.local_enr.multiaddr_p2p_tcp(),
            discovery_addresses: self.local_enr.multiaddr_p2p_udp(),
            metadata: eth2::types::MetaData {
                seq_number: 0,
                attnets: "0x0000000000000000".to_string(),
                syncnets: "0x00".to_string(),
            },
        };

        assert_eq!(result, expected);

        self
    }

    pub async fn test_get_node_health(self) -> Self {
        let status = self.client.get_node_health().await.unwrap();
        assert_eq!(status, StatusCode::OK);

        self
    }

    pub async fn test_get_node_peers_by_id(self) -> Self {
        let result = self
            .client
            .get_node_peers_by_id(self.external_peer_id.clone())
            .await
            .unwrap()
            .data;

        let expected = PeerData {
            peer_id: self.external_peer_id.to_string(),
            enr: None,
            last_seen_p2p_address: EXTERNAL_ADDR.to_string(),
            state: PeerState::Connected,
            direction: PeerDirection::Inbound,
        };

        assert_eq!(result, expected);

        self
    }

    pub async fn test_get_node_peers(self) -> Self {
        let peer_states: Vec<Option<&[PeerState]>> = vec![
            Some(&[PeerState::Connected]),
            Some(&[PeerState::Connecting]),
            Some(&[PeerState::Disconnected]),
            Some(&[PeerState::Disconnecting]),
            None,
            Some(&[PeerState::Connected, PeerState::Connecting]),
        ];
        let peer_dirs: Vec<Option<&[PeerDirection]>> = vec![
            Some(&[PeerDirection::Outbound]),
            Some(&[PeerDirection::Inbound]),
            Some(&[PeerDirection::Inbound, PeerDirection::Outbound]),
            None,
        ];

        for states in peer_states {
            for dirs in peer_dirs.clone() {
                let result = self.client.get_node_peers(states, dirs).await.unwrap();
                let expected_peer = PeerData {
                    peer_id: self.external_peer_id.to_string(),
                    enr: None,
                    last_seen_p2p_address: EXTERNAL_ADDR.to_string(),
                    state: PeerState::Connected,
                    direction: PeerDirection::Inbound,
                };

                let state_match =
                    states.map_or(true, |states| states.contains(&PeerState::Connected));
                let dir_match = dirs.map_or(true, |dirs| dirs.contains(&PeerDirection::Inbound));

                let mut expected_peers = Vec::new();
                if state_match && dir_match {
                    expected_peers.push(expected_peer);
                }

                assert_eq!(
                    result,
                    PeersData {
                        meta: PeersMetaData {
                            count: expected_peers.len() as u64
                        },
                        data: expected_peers,
                    }
                );
            }
        }
        self
    }

    pub async fn test_get_node_peer_count(self) -> Self {
        let result = self.client.get_node_peer_count().await.unwrap().data;
        assert_eq!(
            result,
            PeerCount {
                connected: 1,
                connecting: 0,
                disconnected: 0,
                disconnecting: 0,
            }
        );
        self
    }

    pub async fn test_get_debug_beacon_states(self) -> Self {
        for state_id in self.interesting_state_ids() {
            let result_json = self.client.get_debug_beacon_states(state_id).await.unwrap();

            let mut expected = self.get_state(state_id);
            expected.as_mut().map(|state| state.drop_all_caches());

            if let (Some(json), Some(expected)) = (&result_json, &expected) {
                assert_eq!(json.data, *expected, "{:?}", state_id);
                assert_eq!(
                    json.version,
                    Some(expected.fork_name(&self.chain.spec).unwrap())
                );
            } else {
                assert_eq!(result_json, None);
                assert_eq!(expected, None);
            }

            // Check SSZ API.
            let result_ssz = self
                .client
                .get_debug_beacon_states_ssz(state_id, &self.chain.spec)
                .await
                .unwrap();
            assert_eq!(result_ssz, expected, "{:?}", state_id);

            // Check legacy v1 API.
            let result_v1 = self
                .client
                .get_debug_beacon_states_v1(state_id)
                .await
                .unwrap();

            if let (Some(json), Some(expected)) = (&result_v1, &expected) {
                assert_eq!(json.version, None);
                assert_eq!(json.data, *expected, "{:?}", state_id);
            } else {
                assert_eq!(result_v1, None);
                assert_eq!(expected, None);
            }

            // Check that version headers are provided.
            let url = self.client.get_debug_beacon_states_path(state_id).unwrap();

            let builders: Vec<fn(RequestBuilder) -> RequestBuilder> =
                vec![|b| b, |b| b.accept(Accept::Ssz)];

            for req_builder in builders {
                let raw_res = self
                    .client
                    .get_response(url.clone(), req_builder)
                    .await
                    .optional()
                    .unwrap();
                if let (Some(raw_res), Some(expected)) = (&raw_res, &expected) {
                    assert_eq!(
                        raw_res.fork_name_from_header().unwrap(),
                        Some(expected.fork_name(&self.chain.spec).unwrap())
                    );
                } else {
                    assert!(raw_res.is_none());
                    assert_eq!(expected, None);
                }
            }
        }

        self
    }

    pub async fn test_get_debug_beacon_heads(self) -> Self {
        let result = self
            .client
            .get_debug_beacon_heads()
            .await
            .unwrap()
            .data
            .into_iter()
            .map(|head| (head.root, head.slot))
            .collect::<Vec<_>>();

        let expected = self.chain.heads();

        assert_eq!(result, expected);

        self
    }

    fn validator_count(&self) -> usize {
        self.chain.head().unwrap().beacon_state.validators().len()
    }

    fn interesting_validator_indices(&self) -> Vec<Vec<u64>> {
        let validator_count = self.validator_count() as u64;

        let mut interesting = vec![
            vec![],
            vec![0],
            vec![0, 1],
            vec![0, 1, 3],
            vec![validator_count],
            vec![validator_count, 1],
            vec![validator_count, 1, 3],
            vec![u64::max_value()],
            vec![u64::max_value(), 1],
            vec![u64::max_value(), 1, 3],
        ];

        interesting.push((0..validator_count).collect());

        interesting
    }

    fn interesting_validator_statuses(&self) -> Vec<Vec<ValidatorStatus>> {
        let interesting = vec![
            vec![],
            vec![ValidatorStatus::Active],
            vec![
                ValidatorStatus::PendingInitialized,
                ValidatorStatus::PendingQueued,
                ValidatorStatus::ActiveOngoing,
                ValidatorStatus::ActiveExiting,
                ValidatorStatus::ActiveSlashed,
                ValidatorStatus::ExitedUnslashed,
                ValidatorStatus::ExitedSlashed,
                ValidatorStatus::WithdrawalPossible,
                ValidatorStatus::WithdrawalDone,
                ValidatorStatus::Active,
                ValidatorStatus::Pending,
                ValidatorStatus::Exited,
                ValidatorStatus::Withdrawal,
            ],
        ];
        interesting
    }

    pub async fn test_get_validator_duties_attester(self) -> Self {
        let current_epoch = self.chain.epoch().unwrap().as_u64();

        let half = current_epoch / 2;
        let first = current_epoch - half;
        let last = current_epoch + half;

        for epoch in first..=last {
            for indices in self.interesting_validator_indices() {
                let epoch = Epoch::from(epoch);

                // The endpoint does not allow getting duties past the next epoch.
                if epoch > current_epoch + 1 {
                    assert_eq!(
                        self.client
                            .post_validator_duties_attester(epoch, indices.as_slice())
                            .await
                            .unwrap_err()
                            .status()
                            .map(Into::into),
                        Some(400)
                    );
                    continue;
                }

                let results = self
                    .client
                    .post_validator_duties_attester(epoch, indices.as_slice())
                    .await
                    .unwrap();

                let dependent_root = self
                    .chain
                    .block_root_at_slot(
                        (epoch - 1).start_slot(E::slots_per_epoch()) - 1,
                        WhenSlotSkipped::Prev,
                    )
                    .unwrap()
                    .unwrap_or(self.chain.head_beacon_block_root().unwrap());

                assert_eq!(results.dependent_root, dependent_root);

                let result_duties = results.data;

                let mut state = self
                    .chain
                    .state_at_slot(
                        epoch.start_slot(E::slots_per_epoch()),
                        StateSkipConfig::WithStateRoots,
                    )
                    .unwrap();
                state
                    .build_committee_cache(RelativeEpoch::Current, &self.chain.spec)
                    .unwrap();

                let expected_len = indices
                    .iter()
                    .filter(|i| **i < state.validators().len() as u64)
                    .count();

                assert_eq!(result_duties.len(), expected_len);

                for (indices_set, &i) in indices.iter().enumerate() {
                    if let Some(duty) = state
                        .get_attestation_duties(i as usize, RelativeEpoch::Current)
                        .unwrap()
                    {
                        let expected = AttesterData {
                            pubkey: state.validators()[i as usize].pubkey.clone().into(),
                            validator_index: i,
                            committees_at_slot: duty.committees_at_slot,
                            committee_index: duty.index,
                            committee_length: duty.committee_len as u64,
                            validator_committee_index: duty.committee_position as u64,
                            slot: duty.slot,
                        };

                        let result = result_duties
                            .iter()
                            .find(|duty| duty.validator_index == i)
                            .unwrap();

                        assert_eq!(
                            *result, expected,
                            "epoch: {}, indices_set: {}",
                            epoch, indices_set
                        );
                    } else {
                        assert!(
                            !result_duties.iter().any(|duty| duty.validator_index == i),
                            "validator index should not exist in response"
                        );
                    }
                }
            }
        }

        self
    }

    pub async fn test_get_validator_duties_proposer(self) -> Self {
        let current_epoch = self.chain.epoch().unwrap();

        for epoch in 0..=self.chain.epoch().unwrap().as_u64() + 1 {
            let epoch = Epoch::from(epoch);

            let dependent_root = self
                .chain
                .block_root_at_slot(
                    epoch.start_slot(E::slots_per_epoch()) - 1,
                    WhenSlotSkipped::Prev,
                )
                .unwrap()
                .unwrap_or(self.chain.head_beacon_block_root().unwrap());

            // Presently, the beacon chain harness never runs the code that primes the proposer
            // cache. If this changes in the future then we'll need some smarter logic here, but
            // this is succinct and effective for the time being.
            assert!(
                self.chain
                    .beacon_proposer_cache
                    .lock()
                    .get_epoch::<E>(dependent_root, epoch)
                    .is_none(),
                "the proposer cache should miss initially"
            );

            let result = self
                .client
                .get_validator_duties_proposer(epoch)
                .await
                .unwrap();

            // Check that current-epoch requests prime the proposer cache, whilst non-current
            // requests don't.
            if epoch == current_epoch {
                assert!(
                    self.chain
                        .beacon_proposer_cache
                        .lock()
                        .get_epoch::<E>(dependent_root, epoch)
                        .is_some(),
                    "a current-epoch request should prime the proposer cache"
                );
            } else {
                assert!(
                    self.chain
                        .beacon_proposer_cache
                        .lock()
                        .get_epoch::<E>(dependent_root, epoch)
                        .is_none(),
                    "a non-current-epoch request should not prime the proposer cache"
                );
            }

            let mut state = self
                .chain
                .state_at_slot(
                    epoch.start_slot(E::slots_per_epoch()),
                    StateSkipConfig::WithStateRoots,
                )
                .unwrap();

            state
                .build_committee_cache(RelativeEpoch::Current, &self.chain.spec)
                .unwrap();

            let expected_duties = epoch
                .slot_iter(E::slots_per_epoch())
                .map(|slot| {
                    let index = state
                        .get_beacon_proposer_index(slot, &self.chain.spec)
                        .unwrap();
                    let pubkey = state.validators()[index].pubkey.clone().into();

                    ProposerData {
                        pubkey,
                        validator_index: index as u64,
                        slot,
                    }
                })
                .collect::<Vec<_>>();

            let expected = DutiesResponse {
                data: expected_duties,
                dependent_root,
            };

            assert_eq!(result, expected);

            // If it's the current epoch, check the function with a primed proposer cache.
            if epoch == current_epoch {
                // This is technically a double-check, but it's defensive.
                assert!(
                    self.chain
                        .beacon_proposer_cache
                        .lock()
                        .get_epoch::<E>(dependent_root, epoch)
                        .is_some(),
                    "the request should prime the proposer cache"
                );

                let result = self
                    .client
                    .get_validator_duties_proposer(epoch)
                    .await
                    .unwrap();

                assert_eq!(result, expected);
            }
        }

        // Requests to the epochs after the next epoch should fail.
        self.client
            .get_validator_duties_proposer(current_epoch + 2)
            .await
            .unwrap_err();

        self
    }

    pub async fn test_get_validator_duties_early(self) -> Self {
        let current_epoch = self.chain.epoch().unwrap();
        let next_epoch = current_epoch + 1;
        let current_epoch_start = self
            .chain
            .slot_clock
            .start_of(current_epoch.start_slot(E::slots_per_epoch()))
            .unwrap();

        self.chain.slot_clock.set_current_time(
            current_epoch_start - MAXIMUM_GOSSIP_CLOCK_DISPARITY - Duration::from_millis(1),
        );

        let dependent_root = self
            .chain
            .block_root_at_slot(
                current_epoch.start_slot(E::slots_per_epoch()) - 1,
                WhenSlotSkipped::Prev,
            )
            .unwrap()
            .unwrap_or(self.chain.head_beacon_block_root().unwrap());

        self.client
            .get_validator_duties_proposer(current_epoch)
            .await
            .expect("should get proposer duties for the next epoch outside of tolerance");

        assert!(
            self.chain
                .beacon_proposer_cache
                .lock()
                .get_epoch::<E>(dependent_root, current_epoch)
                .is_none(),
            "should not prime the proposer cache outside of tolerance"
        );

        assert_eq!(
            self.client
                .post_validator_duties_attester(next_epoch, &[0])
                .await
                .unwrap_err()
                .status()
                .map(Into::into),
            Some(400),
            "should not get attester duties outside of tolerance"
        );

        self.chain
            .slot_clock
            .set_current_time(current_epoch_start - MAXIMUM_GOSSIP_CLOCK_DISPARITY);

        self.client
            .get_validator_duties_proposer(current_epoch)
            .await
            .expect("should get proposer duties within tolerance");

        assert!(
            self.chain
                .beacon_proposer_cache
                .lock()
                .get_epoch::<E>(dependent_root, current_epoch)
                .is_some(),
            "should prime the proposer cache inside the tolerance"
        );

        self.client
            .post_validator_duties_attester(next_epoch, &[0])
            .await
            .expect("should get attester duties within tolerance");

        self
    }

    pub async fn test_block_production(self) -> Self {
        let fork = self.chain.head_info().unwrap().fork;
        let genesis_validators_root = self.chain.genesis_validators_root;

        for _ in 0..E::slots_per_epoch() * 3 {
            let slot = self.chain.slot().unwrap();
            let epoch = self.chain.epoch().unwrap();

            let proposer_pubkey_bytes = self
                .client
                .get_validator_duties_proposer(epoch)
                .await
                .unwrap()
                .data
                .into_iter()
                .find(|duty| duty.slot == slot)
                .map(|duty| duty.pubkey)
                .unwrap();
            let proposer_pubkey = (&proposer_pubkey_bytes).try_into().unwrap();

            let sk = self
                .validator_keypairs
                .iter()
                .find(|kp| kp.pk == proposer_pubkey)
                .map(|kp| kp.sk.clone())
                .unwrap();

            let randao_reveal = {
                let domain = self.chain.spec.get_domain(
                    epoch,
                    Domain::Randao,
                    &fork,
                    genesis_validators_root,
                );
                let message = epoch.signing_root(domain);
                sk.sign(message).into()
            };

            let block = self
                .client
                .get_validator_blocks::<E, FullPayload<E>>(slot, &randao_reveal, None)
                .await
                .unwrap()
                .data;

            let signed_block = block.sign(&sk, &fork, genesis_validators_root, &self.chain.spec);

            self.client.post_beacon_blocks(&signed_block).await.unwrap();

            assert_eq!(self.chain.head_beacon_block().unwrap(), signed_block);

            self.chain.slot_clock.set_slot(slot.as_u64() + 1);
        }

        self
    }

    pub async fn test_block_production_no_verify_randao(self) -> Self {
        for _ in 0..E::slots_per_epoch() {
            let slot = self.chain.slot().unwrap();

            let block = self
                .client
<<<<<<< HEAD
                .get_validator_blocks_with_verify_randao::<E>(slot, None, None, Some(false))
=======
                .get_validator_blocks_with_verify_randao::<E, FullPayload<E>>(
                    slot,
                    None,
                    None,
                    Some(false),
                )
>>>>>>> 60449849
                .await
                .unwrap()
                .data;
            assert_eq!(block.slot(), slot);
            self.chain.slot_clock.set_slot(slot.as_u64() + 1);
        }

        self
    }

    pub async fn test_block_production_verify_randao_invalid(self) -> Self {
        let fork = self.chain.head_info().unwrap().fork;
        let genesis_validators_root = self.chain.genesis_validators_root;

        for _ in 0..E::slots_per_epoch() {
            let slot = self.chain.slot().unwrap();
            let epoch = self.chain.epoch().unwrap();

            let proposer_pubkey_bytes = self
                .client
                .get_validator_duties_proposer(epoch)
                .await
                .unwrap()
                .data
                .into_iter()
                .find(|duty| duty.slot == slot)
                .map(|duty| duty.pubkey)
                .unwrap();
            let proposer_pubkey = (&proposer_pubkey_bytes).try_into().unwrap();

            let sk = self
                .validator_keypairs
                .iter()
                .find(|kp| kp.pk == proposer_pubkey)
                .map(|kp| kp.sk.clone())
                .unwrap();

            let bad_randao_reveal = {
                let domain = self.chain.spec.get_domain(
                    epoch,
                    Domain::Randao,
                    &fork,
                    genesis_validators_root,
                );
                let message = (epoch + 1).signing_root(domain);
                sk.sign(message).into()
            };

            // Check failure with no `verify_randao` passed.
            self.client
<<<<<<< HEAD
                .get_validator_blocks::<E>(slot, &bad_randao_reveal, None)
=======
                .get_validator_blocks::<E, FullPayload<E>>(slot, &bad_randao_reveal, None)
>>>>>>> 60449849
                .await
                .unwrap_err();

            // Check failure with `verify_randao=true`.
            self.client
<<<<<<< HEAD
                .get_validator_blocks_with_verify_randao::<E>(
=======
                .get_validator_blocks_with_verify_randao::<E, FullPayload<E>>(
>>>>>>> 60449849
                    slot,
                    Some(&bad_randao_reveal),
                    None,
                    Some(true),
                )
                .await
                .unwrap_err();

            // Check failure with no randao reveal provided.
            self.client
<<<<<<< HEAD
                .get_validator_blocks_with_verify_randao::<E>(slot, None, None, None)
=======
                .get_validator_blocks_with_verify_randao::<E, FullPayload<E>>(
                    slot, None, None, None,
                )
>>>>>>> 60449849
                .await
                .unwrap_err();

            // Check success with `verify_randao=false`.
            let block = self
                .client
<<<<<<< HEAD
                .get_validator_blocks_with_verify_randao::<E>(
=======
                .get_validator_blocks_with_verify_randao::<E, FullPayload<E>>(
>>>>>>> 60449849
                    slot,
                    Some(&bad_randao_reveal),
                    None,
                    Some(false),
                )
                .await
                .unwrap()
                .data;

            assert_eq!(block.slot(), slot);
            self.chain.slot_clock.set_slot(slot.as_u64() + 1);
        }

        self
    }

    pub async fn test_get_validator_attestation_data(self) -> Self {
        let mut state = self.chain.head_beacon_state().unwrap();
        let slot = state.slot();
        state
            .build_committee_cache(RelativeEpoch::Current, &self.chain.spec)
            .unwrap();

        for index in 0..state.get_committee_count_at_slot(slot).unwrap() {
            let result = self
                .client
                .get_validator_attestation_data(slot, index)
                .await
                .unwrap()
                .data;

            let expected = self
                .chain
                .produce_unaggregated_attestation(slot, index)
                .unwrap()
                .data;

            assert_eq!(result, expected);
        }

        self
    }

    pub async fn test_get_validator_aggregate_attestation(self) -> Self {
        let attestation = self
            .chain
            .head_beacon_block()
            .unwrap()
            .message()
            .body()
            .attestations()[0]
            .clone();

        let result = self
            .client
            .get_validator_aggregate_attestation(
                attestation.data.slot,
                attestation.data.tree_hash_root(),
            )
            .await
            .unwrap()
            .unwrap()
            .data;

        let expected = attestation;

        assert_eq!(result, expected);

        self
    }

    pub async fn get_aggregate(&mut self) -> SignedAggregateAndProof<E> {
        let slot = self.chain.slot().unwrap();
        let epoch = self.chain.epoch().unwrap();

        let mut head = self.chain.head().unwrap();
        while head.beacon_state.current_epoch() < epoch {
            per_slot_processing(&mut head.beacon_state, None, &self.chain.spec).unwrap();
        }
        head.beacon_state
            .build_committee_cache(RelativeEpoch::Current, &self.chain.spec)
            .unwrap();

        let committee_len = head.beacon_state.get_committee_count_at_slot(slot).unwrap();
        let fork = head.beacon_state.fork();
        let genesis_validators_root = self.chain.genesis_validators_root;

        let duties = self
            .client
            .post_validator_duties_attester(
                epoch,
                (0..self.validator_keypairs.len() as u64)
                    .collect::<Vec<u64>>()
                    .as_slice(),
            )
            .await
            .unwrap()
            .data;

        let (i, kp, duty, proof) = self
            .validator_keypairs
            .iter()
            .enumerate()
            .find_map(|(i, kp)| {
                let duty = duties[i].clone();

                let proof = SelectionProof::new::<E>(
                    duty.slot,
                    &kp.sk,
                    &fork,
                    genesis_validators_root,
                    &self.chain.spec,
                );

                if proof
                    .is_aggregator(committee_len as usize, &self.chain.spec)
                    .unwrap()
                {
                    Some((i, kp, duty, proof))
                } else {
                    None
                }
            })
            .expect("there is at least one aggregator for this epoch")
            .clone();

        if duty.slot > slot {
            self.chain.slot_clock.set_slot(duty.slot.into());
        }

        let attestation_data = self
            .client
            .get_validator_attestation_data(duty.slot, duty.committee_index)
            .await
            .unwrap()
            .data;

        let mut attestation = Attestation {
            aggregation_bits: BitList::with_capacity(duty.committee_length as usize).unwrap(),
            data: attestation_data,
            signature: AggregateSignature::infinity(),
        };

        attestation
            .sign(
                &kp.sk,
                duty.validator_committee_index as usize,
                &fork,
                genesis_validators_root,
                &self.chain.spec,
            )
            .unwrap();

        SignedAggregateAndProof::from_aggregate(
            i as u64,
            attestation,
            Some(proof),
            &kp.sk,
            &fork,
            genesis_validators_root,
            &self.chain.spec,
        )
    }

    pub async fn test_get_validator_aggregate_and_proofs_valid(mut self) -> Self {
        let aggregate = self.get_aggregate().await;

        self.client
            .post_validator_aggregate_and_proof::<E>(&[aggregate])
            .await
            .unwrap();

        assert!(self.network_rx.recv().await.is_some());

        self
    }

    pub async fn test_get_validator_aggregate_and_proofs_invalid(mut self) -> Self {
        let mut aggregate = self.get_aggregate().await;

        aggregate.message.aggregate.data.slot += 1;

        self.client
            .post_validator_aggregate_and_proof::<E>(&[aggregate])
            .await
            .unwrap_err();

        assert!(self.network_rx.recv().now_or_never().is_none());

        self
    }

    pub async fn test_get_validator_beacon_committee_subscriptions(mut self) -> Self {
        let subscription = BeaconCommitteeSubscription {
            validator_index: 0,
            committee_index: 0,
            committees_at_slot: 1,
            slot: Slot::new(1),
            is_aggregator: true,
        };

        self.client
            .post_validator_beacon_committee_subscriptions(&[subscription])
            .await
            .unwrap();

        self.network_rx.recv().now_or_never().unwrap();

        self
    }

    #[cfg(target_os = "linux")]
    pub async fn test_get_lighthouse_health(self) -> Self {
        self.client.get_lighthouse_health().await.unwrap();

        self
    }

    #[cfg(not(target_os = "linux"))]
    pub async fn test_get_lighthouse_health(self) -> Self {
        self.client.get_lighthouse_health().await.unwrap_err();

        self
    }

    pub async fn test_get_lighthouse_syncing(self) -> Self {
        self.client.get_lighthouse_syncing().await.unwrap();

        self
    }

    pub async fn test_get_lighthouse_proto_array(self) -> Self {
        self.client.get_lighthouse_proto_array().await.unwrap();

        self
    }

    pub async fn test_get_lighthouse_validator_inclusion_global(self) -> Self {
        let epoch = self.chain.epoch().unwrap() - 1;
        self.client
            .get_lighthouse_validator_inclusion_global(epoch)
            .await
            .unwrap();

        self
    }

    pub async fn test_get_lighthouse_validator_inclusion(self) -> Self {
        let epoch = self.chain.epoch().unwrap() - 1;
        self.client
            .get_lighthouse_validator_inclusion(epoch, ValidatorId::Index(0))
            .await
            .unwrap();

        self
    }

    pub async fn test_get_lighthouse_eth1_syncing(self) -> Self {
        self.client.get_lighthouse_eth1_syncing().await.unwrap();

        self
    }

    pub async fn test_get_lighthouse_eth1_block_cache(self) -> Self {
        let blocks = self.client.get_lighthouse_eth1_block_cache().await.unwrap();

        assert!(blocks.data.is_empty());

        self
    }

    pub async fn test_get_lighthouse_eth1_deposit_cache(self) -> Self {
        let deposits = self
            .client
            .get_lighthouse_eth1_deposit_cache()
            .await
            .unwrap();

        assert!(deposits.data.is_empty());

        self
    }

    pub async fn test_get_lighthouse_beacon_states_ssz(self) -> Self {
        for state_id in self.interesting_state_ids() {
            let result = self
                .client
                .get_lighthouse_beacon_states_ssz(&state_id, &self.chain.spec)
                .await
                .unwrap();

            let mut expected = self.get_state(state_id);
            expected.as_mut().map(|state| state.drop_all_caches());

            assert_eq!(result, expected, "{:?}", state_id);
        }

        self
    }

    pub async fn test_get_lighthouse_staking(self) -> Self {
        let result = self.client.get_lighthouse_staking().await.unwrap();

        assert_eq!(result, self.chain.eth1_chain.is_some());

        self
    }

    pub async fn test_get_lighthouse_database_info(self) -> Self {
        let info = self.client.get_lighthouse_database_info().await.unwrap();

        assert_eq!(info.anchor, self.chain.store.get_anchor_info());
        assert_eq!(info.split, self.chain.store.get_split_info());
        assert_eq!(
            info.schema_version,
            store::metadata::CURRENT_SCHEMA_VERSION.as_u64()
        );

        self
    }

    pub async fn test_post_lighthouse_database_reconstruct(self) -> Self {
        let response = self
            .client
            .post_lighthouse_database_reconstruct()
            .await
            .unwrap();
        assert_eq!(response, "success");
        self
    }

    pub async fn test_post_lighthouse_liveness(self) -> Self {
        let epoch = self.chain.epoch().unwrap();
        let head_state = self.chain.head_beacon_state().unwrap();
        let indices = (0..head_state.validators().len())
            .map(|i| i as u64)
            .collect::<Vec<_>>();

        // Construct the expected response
        let expected: Vec<LivenessResponseData> = head_state
            .validators()
            .iter()
            .enumerate()
            .map(|(index, _)| LivenessResponseData {
                index: index as u64,
                is_live: false,
                epoch,
            })
            .collect();

        let result = self
            .client
            .post_lighthouse_liveness(indices.as_slice(), epoch)
            .await
            .unwrap()
            .data;

        assert_eq!(result, expected);

        // Attest to the current slot
        self.client
            .post_beacon_pool_attestations(self.attestations.as_slice())
            .await
            .unwrap();

        let result = self
            .client
            .post_lighthouse_liveness(indices.as_slice(), epoch)
            .await
            .unwrap()
            .data;

        let committees = head_state
            .get_beacon_committees_at_slot(self.chain.slot().unwrap())
            .unwrap();
        let attesting_validators: Vec<usize> = committees
            .into_iter()
            .flat_map(|committee| committee.committee.iter().cloned())
            .collect();
        // All attesters should now be considered live
        let expected = expected
            .into_iter()
            .map(|mut a| {
                if attesting_validators.contains(&(a.index as usize)) {
                    a.is_live = true;
                }
                a
            })
            .collect::<Vec<_>>();

        assert_eq!(result, expected);

        self
    }

    pub async fn test_get_events(self) -> Self {
        // Subscribe to all events
        let topics = vec![
            EventTopic::Attestation,
            EventTopic::VoluntaryExit,
            EventTopic::Block,
            EventTopic::Head,
            EventTopic::FinalizedCheckpoint,
        ];
        let mut events_future = self
            .client
            .get_events::<E>(topics.as_slice())
            .await
            .unwrap();

        let expected_attestation_len = self.attestations.len();

        self.client
            .post_beacon_pool_attestations(self.attestations.as_slice())
            .await
            .unwrap();

        let attestation_events = poll_events(
            &mut events_future,
            expected_attestation_len,
            Duration::from_millis(10000),
        )
        .await;
        assert_eq!(
            attestation_events.as_slice(),
            self.attestations
                .clone()
                .into_iter()
                .map(|attestation| EventKind::Attestation(Box::new(attestation)))
                .collect::<Vec<_>>()
                .as_slice()
        );

        // Produce a voluntary exit event
        self.client
            .post_beacon_pool_voluntary_exits(&self.voluntary_exit)
            .await
            .unwrap();

        let exit_events = poll_events(&mut events_future, 1, Duration::from_millis(10000)).await;
        assert_eq!(
            exit_events.as_slice(),
            &[EventKind::VoluntaryExit(self.voluntary_exit.clone())]
        );

        // Submit the next block, which is on an epoch boundary, so this will produce a finalized
        // checkpoint event, head event, and block event
        let block_root = self.next_block.canonical_root();

        // current_duty_dependent_root = block root because this is the first slot of the epoch
        let current_duty_dependent_root = self.chain.head_beacon_block_root().unwrap();
        let current_slot = self.chain.slot().unwrap();
        let next_slot = self.next_block.slot();
        let finalization_distance = E::slots_per_epoch() * 2;

        let expected_block = EventKind::Block(SseBlock {
            block: block_root,
            slot: next_slot,
        });

        let expected_head = EventKind::Head(SseHead {
            block: block_root,
            slot: next_slot,
            state: self.next_block.state_root(),
            current_duty_dependent_root,
            previous_duty_dependent_root: self
                .chain
                .block_root_at_slot(current_slot - E::slots_per_epoch(), WhenSlotSkipped::Prev)
                .unwrap()
                .unwrap(),
            epoch_transition: true,
        });

        let expected_finalized = EventKind::FinalizedCheckpoint(SseFinalizedCheckpoint {
            block: self
                .chain
                .block_root_at_slot(next_slot - finalization_distance, WhenSlotSkipped::Prev)
                .unwrap()
                .unwrap(),
            state: self
                .chain
                .state_root_at_slot(next_slot - finalization_distance)
                .unwrap()
                .unwrap(),
            epoch: Epoch::new(3),
        });

        self.client
            .post_beacon_blocks(&self.next_block)
            .await
            .unwrap();

        let block_events = poll_events(&mut events_future, 3, Duration::from_millis(10000)).await;
        assert_eq!(
            block_events.as_slice(),
            &[expected_block, expected_finalized, expected_head]
        );

        // Test a reorg event
        let mut chain_reorg_event_future = self
            .client
            .get_events::<E>(&[EventTopic::ChainReorg])
            .await
            .unwrap();

        let expected_reorg = EventKind::ChainReorg(SseChainReorg {
            slot: self.next_block.slot(),
            depth: 1,
            old_head_block: self.next_block.canonical_root(),
            old_head_state: self.next_block.state_root(),
            new_head_block: self.reorg_block.canonical_root(),
            new_head_state: self.reorg_block.state_root(),
            epoch: self.next_block.slot().epoch(E::slots_per_epoch()),
        });

        self.client
            .post_beacon_blocks(&self.reorg_block)
            .await
            .unwrap();

        let reorg_event = poll_events(
            &mut chain_reorg_event_future,
            1,
            Duration::from_millis(10000),
        )
        .await;
        assert_eq!(reorg_event.as_slice(), &[expected_reorg]);

        self
    }

    pub async fn test_get_events_altair(self) -> Self {
        let topics = vec![EventTopic::ContributionAndProof];
        let mut events_future = self
            .client
            .get_events::<E>(topics.as_slice())
            .await
            .unwrap();

        let expected_contribution_len = self.contribution_and_proofs.len();

        self.client
            .post_validator_contribution_and_proofs(self.contribution_and_proofs.as_slice())
            .await
            .unwrap();

        let contribution_events = poll_events(
            &mut events_future,
            expected_contribution_len,
            Duration::from_millis(10000),
        )
        .await;
        assert_eq!(
            contribution_events.as_slice(),
            self.contribution_and_proofs
                .clone()
                .into_iter()
                .map(|contribution| EventKind::ContributionAndProof(Box::new(contribution)))
                .collect::<Vec<_>>()
                .as_slice()
        );

        self
    }

    pub async fn test_get_events_from_genesis(self) -> Self {
        let topics = vec![EventTopic::Block, EventTopic::Head];
        let mut events_future = self
            .client
            .get_events::<E>(topics.as_slice())
            .await
            .unwrap();

        let block_root = self.next_block.canonical_root();
        let next_slot = self.next_block.slot();

        let expected_block = EventKind::Block(SseBlock {
            block: block_root,
            slot: next_slot,
        });

        let expected_head = EventKind::Head(SseHead {
            block: block_root,
            slot: next_slot,
            state: self.next_block.state_root(),
            current_duty_dependent_root: self.chain.genesis_block_root,
            previous_duty_dependent_root: self.chain.genesis_block_root,
            epoch_transition: false,
        });

        self.client
            .post_beacon_blocks(&self.next_block)
            .await
            .unwrap();

        let block_events = poll_events(&mut events_future, 2, Duration::from_millis(10000)).await;
        assert_eq!(block_events.as_slice(), &[expected_block, expected_head]);

        self
    }
}

async fn poll_events<S: Stream<Item = Result<EventKind<T>, eth2::Error>> + Unpin, T: EthSpec>(
    stream: &mut S,
    num_events: usize,
    timeout: Duration,
) -> Vec<EventKind<T>> {
    let mut events = Vec::new();

    let collect_stream_fut = async {
        loop {
            if let Some(result) = stream.next().await {
                events.push(result.unwrap());
                if events.len() == num_events {
                    return;
                }
            }
        }
    };

    tokio::select! {
            _ = collect_stream_fut => {events}
            _ = tokio::time::sleep(timeout) => { return events; }
    }
}

#[tokio::test(flavor = "multi_thread", worker_threads = 2)]
async fn get_events() {
    ApiTester::new().await.test_get_events().await;
}

#[tokio::test(flavor = "multi_thread", worker_threads = 2)]
async fn get_events_altair() {
    let mut spec = E::default_spec();
    spec.altair_fork_epoch = Some(Epoch::new(0));
    ApiTester::new_from_spec(spec)
        .await
        .test_get_events_altair()
        .await;
}

#[tokio::test(flavor = "multi_thread", worker_threads = 2)]
async fn get_events_from_genesis() {
    ApiTester::new_from_genesis()
        .await
        .test_get_events_from_genesis()
        .await;
}

#[tokio::test(flavor = "multi_thread", worker_threads = 2)]
async fn beacon_get() {
    ApiTester::new()
        .await
        .test_beacon_genesis()
        .await
        .test_beacon_states_root()
        .await
        .test_beacon_states_fork()
        .await
        .test_beacon_states_finality_checkpoints()
        .await
        .test_beacon_states_validators()
        .await
        .test_beacon_states_validator_balances()
        .await
        .test_beacon_states_committees()
        .await
        .test_beacon_states_validator_id()
        .await
        .test_beacon_headers_all_slots()
        .await
        .test_beacon_headers_all_parents()
        .await
        .test_beacon_headers_block_id()
        .await
        .test_beacon_blocks()
        .await
        .test_beacon_blocks_attestations()
        .await
        .test_beacon_blocks_root()
        .await
        .test_get_beacon_pool_attestations()
        .await
        .test_get_beacon_pool_attester_slashings()
        .await
        .test_get_beacon_pool_proposer_slashings()
        .await
        .test_get_beacon_pool_voluntary_exits()
        .await;
}

#[tokio::test(flavor = "multi_thread", worker_threads = 2)]
async fn post_beacon_blocks_valid() {
    ApiTester::new().await.test_post_beacon_blocks_valid().await;
}

#[tokio::test(flavor = "multi_thread", worker_threads = 2)]
async fn post_beacon_blocks_invalid() {
    ApiTester::new()
        .await
        .test_post_beacon_blocks_invalid()
        .await;
}

#[tokio::test(flavor = "multi_thread", worker_threads = 2)]
async fn beacon_pools_post_attestations_valid() {
    ApiTester::new()
        .await
        .test_post_beacon_pool_attestations_valid()
        .await;
}

#[tokio::test(flavor = "multi_thread", worker_threads = 2)]
async fn beacon_pools_post_attestations_invalid() {
    ApiTester::new()
        .await
        .test_post_beacon_pool_attestations_invalid()
        .await;
}

#[tokio::test(flavor = "multi_thread", worker_threads = 2)]
async fn beacon_pools_post_attester_slashings_valid() {
    ApiTester::new()
        .await
        .test_post_beacon_pool_attester_slashings_valid()
        .await;
}

#[tokio::test(flavor = "multi_thread", worker_threads = 2)]
async fn beacon_pools_post_attester_slashings_invalid() {
    ApiTester::new()
        .await
        .test_post_beacon_pool_attester_slashings_invalid()
        .await;
}

#[tokio::test(flavor = "multi_thread", worker_threads = 2)]
async fn beacon_pools_post_proposer_slashings_valid() {
    ApiTester::new()
        .await
        .test_post_beacon_pool_proposer_slashings_valid()
        .await;
}

#[tokio::test(flavor = "multi_thread", worker_threads = 2)]
async fn beacon_pools_post_proposer_slashings_invalid() {
    ApiTester::new()
        .await
        .test_post_beacon_pool_proposer_slashings_invalid()
        .await;
}

#[tokio::test(flavor = "multi_thread", worker_threads = 2)]
async fn beacon_pools_post_voluntary_exits_valid() {
    ApiTester::new()
        .await
        .test_post_beacon_pool_voluntary_exits_valid()
        .await;
}

#[tokio::test(flavor = "multi_thread", worker_threads = 2)]
async fn beacon_pools_post_voluntary_exits_invalid() {
    ApiTester::new()
        .await
        .test_post_beacon_pool_voluntary_exits_invalid()
        .await;
}

#[tokio::test(flavor = "multi_thread", worker_threads = 2)]
async fn config_get() {
    ApiTester::new()
        .await
        .test_get_config_fork_schedule()
        .await
        .test_get_config_spec()
        .await
        .test_get_config_deposit_contract()
        .await;
}

#[tokio::test(flavor = "multi_thread", worker_threads = 2)]
async fn debug_get() {
    ApiTester::new()
        .await
        .test_get_debug_beacon_states()
        .await
        .test_get_debug_beacon_heads()
        .await;
}

#[tokio::test(flavor = "multi_thread", worker_threads = 2)]
async fn node_get() {
    ApiTester::new()
        .await
        .test_get_node_version()
        .await
        .test_get_node_syncing()
        .await
        .test_get_node_identity()
        .await
        .test_get_node_health()
        .await
        .test_get_node_peers_by_id()
        .await
        .test_get_node_peers()
        .await
        .test_get_node_peer_count()
        .await;
}

#[tokio::test(flavor = "multi_thread", worker_threads = 2)]
async fn get_validator_duties_early() {
    ApiTester::new()
        .await
        .test_get_validator_duties_early()
        .await;
}

#[tokio::test(flavor = "multi_thread", worker_threads = 2)]
async fn get_validator_duties_attester() {
    ApiTester::new()
        .await
        .test_get_validator_duties_attester()
        .await;
}

#[tokio::test(flavor = "multi_thread", worker_threads = 2)]
async fn get_validator_duties_attester_with_skip_slots() {
    ApiTester::new()
        .await
        .skip_slots(E::slots_per_epoch() * 2)
        .test_get_validator_duties_attester()
        .await;
}

#[tokio::test(flavor = "multi_thread", worker_threads = 2)]
async fn get_validator_duties_proposer() {
    ApiTester::new()
        .await
        .test_get_validator_duties_proposer()
        .await;
}

#[tokio::test(flavor = "multi_thread", worker_threads = 2)]
async fn get_validator_duties_proposer_with_skip_slots() {
    ApiTester::new()
        .await
        .skip_slots(E::slots_per_epoch() * 2)
        .test_get_validator_duties_proposer()
        .await;
}

#[tokio::test(flavor = "multi_thread", worker_threads = 2)]
async fn block_production() {
    ApiTester::new().await.test_block_production().await;
}

#[tokio::test(flavor = "multi_thread", worker_threads = 2)]
async fn block_production_with_skip_slots() {
    ApiTester::new()
        .await
        .skip_slots(E::slots_per_epoch() * 2)
        .test_block_production()
        .await;
}

#[tokio::test(flavor = "multi_thread", worker_threads = 2)]
async fn block_production_no_verify_randao() {
    ApiTester::new()
        .await
        .test_block_production_no_verify_randao()
        .await;
}

#[tokio::test(flavor = "multi_thread", worker_threads = 2)]
async fn block_production_verify_randao_invalid() {
    ApiTester::new()
        .await
        .test_block_production_verify_randao_invalid()
        .await;
}

#[tokio::test(flavor = "multi_thread", worker_threads = 2)]
async fn get_validator_attestation_data() {
    ApiTester::new()
        .await
        .test_get_validator_attestation_data()
        .await;
}

#[tokio::test(flavor = "multi_thread", worker_threads = 2)]
async fn get_validator_attestation_data_with_skip_slots() {
    ApiTester::new()
        .await
        .skip_slots(E::slots_per_epoch() * 2)
        .test_get_validator_attestation_data()
        .await;
}

#[tokio::test(flavor = "multi_thread", worker_threads = 2)]
async fn get_validator_aggregate_attestation() {
    ApiTester::new()
        .await
        .test_get_validator_aggregate_attestation()
        .await;
}

#[tokio::test(flavor = "multi_thread", worker_threads = 2)]
async fn get_validator_aggregate_attestation_with_skip_slots() {
    ApiTester::new()
        .await
        .skip_slots(E::slots_per_epoch() * 2)
        .test_get_validator_aggregate_attestation()
        .await;
}

#[tokio::test(flavor = "multi_thread", worker_threads = 2)]
async fn get_validator_aggregate_and_proofs_valid() {
    ApiTester::new()
        .await
        .test_get_validator_aggregate_and_proofs_valid()
        .await;
}

#[tokio::test(flavor = "multi_thread", worker_threads = 2)]
async fn get_validator_aggregate_and_proofs_valid_with_skip_slots() {
    ApiTester::new()
        .await
        .skip_slots(E::slots_per_epoch() * 2)
        .test_get_validator_aggregate_and_proofs_valid()
        .await;
}

#[tokio::test(flavor = "multi_thread", worker_threads = 2)]
async fn get_validator_aggregate_and_proofs_invalid() {
    ApiTester::new()
        .await
        .test_get_validator_aggregate_and_proofs_invalid()
        .await;
}

#[tokio::test(flavor = "multi_thread", worker_threads = 2)]
async fn get_validator_aggregate_and_proofs_invalid_with_skip_slots() {
    ApiTester::new()
        .await
        .skip_slots(E::slots_per_epoch() * 2)
        .test_get_validator_aggregate_and_proofs_invalid()
        .await;
}

#[tokio::test(flavor = "multi_thread", worker_threads = 2)]
async fn get_validator_beacon_committee_subscriptions() {
    ApiTester::new()
        .await
        .test_get_validator_beacon_committee_subscriptions()
        .await;
}

#[tokio::test(flavor = "multi_thread", worker_threads = 2)]
async fn lighthouse_endpoints() {
    ApiTester::new()
        .await
        .test_get_lighthouse_health()
        .await
        .test_get_lighthouse_syncing()
        .await
        .test_get_lighthouse_proto_array()
        .await
        .test_get_lighthouse_validator_inclusion()
        .await
        .test_get_lighthouse_validator_inclusion_global()
        .await
        .test_get_lighthouse_eth1_syncing()
        .await
        .test_get_lighthouse_eth1_block_cache()
        .await
        .test_get_lighthouse_eth1_deposit_cache()
        .await
        .test_get_lighthouse_beacon_states_ssz()
        .await
        .test_get_lighthouse_staking()
        .await
        .test_get_lighthouse_database_info()
        .await
        .test_post_lighthouse_database_reconstruct()
        .await
        .test_post_lighthouse_liveness()
        .await;
}<|MERGE_RESOLUTION|>--- conflicted
+++ resolved
@@ -1932,16 +1932,12 @@
 
             let block = self
                 .client
-<<<<<<< HEAD
-                .get_validator_blocks_with_verify_randao::<E>(slot, None, None, Some(false))
-=======
                 .get_validator_blocks_with_verify_randao::<E, FullPayload<E>>(
                     slot,
                     None,
                     None,
                     Some(false),
                 )
->>>>>>> 60449849
                 .await
                 .unwrap()
                 .data;
@@ -1992,21 +1988,13 @@
 
             // Check failure with no `verify_randao` passed.
             self.client
-<<<<<<< HEAD
-                .get_validator_blocks::<E>(slot, &bad_randao_reveal, None)
-=======
                 .get_validator_blocks::<E, FullPayload<E>>(slot, &bad_randao_reveal, None)
->>>>>>> 60449849
                 .await
                 .unwrap_err();
 
             // Check failure with `verify_randao=true`.
             self.client
-<<<<<<< HEAD
-                .get_validator_blocks_with_verify_randao::<E>(
-=======
                 .get_validator_blocks_with_verify_randao::<E, FullPayload<E>>(
->>>>>>> 60449849
                     slot,
                     Some(&bad_randao_reveal),
                     None,
@@ -2017,24 +2005,16 @@
 
             // Check failure with no randao reveal provided.
             self.client
-<<<<<<< HEAD
-                .get_validator_blocks_with_verify_randao::<E>(slot, None, None, None)
-=======
                 .get_validator_blocks_with_verify_randao::<E, FullPayload<E>>(
                     slot, None, None, None,
                 )
->>>>>>> 60449849
                 .await
                 .unwrap_err();
 
             // Check success with `verify_randao=false`.
             let block = self
                 .client
-<<<<<<< HEAD
-                .get_validator_blocks_with_verify_randao::<E>(
-=======
                 .get_validator_blocks_with_verify_randao::<E, FullPayload<E>>(
->>>>>>> 60449849
                     slot,
                     Some(&bad_randao_reveal),
                     None,
