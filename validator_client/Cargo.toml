--- conflicted
+++ resolved
@@ -30,8 +30,5 @@
 slog-async = "^2.3.0"
 tokio = "0.1.18"
 tokio-timer = "0.2.10"
-<<<<<<< HEAD
 error-chain = "0.12.0"
-=======
-bincode = "^1.1.2"
->>>>>>> 2f49289c
+bincode = "^1.1.2"